--- conflicted
+++ resolved
@@ -1,16 +1,12 @@
 """Utility functions for the project."""
 
-<<<<<<< HEAD
-def convert_to_ch_id(patient_id: str) -> str:
-=======
 from functools import lru_cache
 import gcsfs
 from gdm_hackathon.config import GCP_PROJECT_ID
 
 
-def convert_to_mw_id(patient_id: str) -> str:
->>>>>>> 3f1010b7
-    """Convert the patient ID to the MW ID format."""
+def convert_to_ch_id(patient_id: str) -> str:
+    """Convert the patient ID to the CH ID format."""
     mapping = {
         "CH_B_030": "MW_B_001",
         "CH_B_033": "MW_B_002",
@@ -32,7 +28,6 @@
     reverse_mapping = {v: k for k, v in mapping.items()}
     return reverse_mapping[patient_id]
 
-<<<<<<< HEAD
 def convert_to_mw_id(patient_id: str) -> str:
     """Convert the patient ID to the MW ID format."""
     mapping = {
@@ -54,10 +49,8 @@
     }
 
     return mapping[patient_id]
-=======
 
 @lru_cache(maxsize=1)
 def get_gcs_fs():
     # Initialize GCS filesystem
-    return gcsfs.GCSFileSystem(project=GCP_PROJECT_ID)
->>>>>>> 3f1010b7
+    return gcsfs.GCSFileSystem(project=GCP_PROJECT_ID)