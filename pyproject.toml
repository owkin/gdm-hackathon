[build-system]
requires = ["setuptools>=61.0", "wheel"]
build-backend = "setuptools.build_meta"

[project]
name = "gdm_hackathon"
version = "0.1.0"
description = "Biomarker discovery using genetic algorithm and Vertex AI"
readme = "README.md"
requires-python = ">=3.11"
license = { text = "MIT" }
authors = [{ name = "GDM Hackathon Team" }]
keywords = [
    "biomarker",
    "genetic-algorithm",
    "vertex-ai",
    "gemini",
    "healthcare",
]
classifiers = [
    "Development Status :: 3 - Alpha",
    "Intended Audience :: Science/Research",
    "License :: OSI Approved :: MIT License",
    "Programming Language :: Python :: 3",
    "Programming Language :: Python :: 3.8",
    "Programming Language :: Python :: 3.9",
    "Programming Language :: Python :: 3.10",
    "Programming Language :: Python :: 3.11",
    "Topic :: Scientific/Engineering :: Artificial Intelligence",
    "Topic :: Scientific/Engineering :: Bio-Informatics",
]

dependencies = [
    "numpy>=1.21.0",
    "tqdm>=4.62.0",
    "smolagents>=1.19.0",
    "google-cloud-aiplatform>=1.38.0",
    "vertexai>=0.0.1",
    "pandas>=1.3.0",
    "pyyaml>=6.0",
    "gcsfs>=2023.0.0",
    "ipykernel>=6.29.5",
    "openai>=1.93.0",
<<<<<<< HEAD
    "fastapi>=0.104.0",
    "uvicorn>=0.24.0",
    "gradio>=4.0.0",
]

[project.optional-dependencies]
dev = ["pytest>=7.0.0", "black>=22.0.0", "flake8>=4.0.0", "mypy>=0.950"]
viz = ["matplotlib>=3.5.0", "seaborn>=0.11.0", "plotly>=5.0.0"]
image = ["pillow>=8.3.0", "opencv-python>=4.5.0"]
# data_prep = [
#     "owkin-engine-features[prior_knowledge,survival,dea,transforms,optim,spt,sc]>=0.5.0",
#     "owkin-data-loader>=0.1.15",
# ]

# [[tool.uv.index]]
# name = "codeartifact"
# url = "https://abstra-058264397262.d.codeartifact.eu-west-1.amazonaws.com/pypi/owkin-pypi/simple/"
# explicit = false
=======
    "biopython>=1.85",
]

[project.optional-dependencies]
dev = [
    "pytest>=7.0.0",
    "black>=22.0.0",
    "flake8>=4.0.0",
    "mypy>=0.950",
]
viz = [
    "matplotlib>=3.5.0",
    "seaborn>=0.11.0",
    "plotly>=5.0.0",
]
image = [
    "pillow>=8.3.0",
    "opencv-python>=4.5.0",
]
#data_prep = [
#    "owkin-engine-features[prior_knowledge,survival,dea,transforms,optim,spt,sc]>=0.5.0",
#    "owkin-data-loader>=0.1.15",
#]

#[[tool.uv.index]]
#name = "codeartifact"
#url = "https://abstra-058264397262.d.codeartifact.eu-west-1.amazonaws.com/pypi/owkin-pypi/simple/"
#explicit = true
>>>>>>> abab4bb3

# [tool.uv.sources]
# owkin-data-loader = { index = "codeartifact" }
# owkin-engine-features = { index = "codeartifact" }


# [project.scripts]
# gdm-evolve = "evolve:main"

[project.urls]
Homepage = "https://github.com/your-org/gdm-hackathon"
Repository = "https://github.com/your-org/gdm-hackathon"
Issues = "https://github.com/your-org/gdm-hackathon/issues"

[tool.setuptools.packages.find]
where = ["."]
include = ["*"]
exclude = ["tests*", "data*", "docs*"]

[tool.black]
line-length = 88
target-version = ['py38']
include = '\.pyi?$'
extend-exclude = '''
/(
  # directories
  \.eggs
  | \.git
  | \.hg
  | \.mypy_cache
  | \.tox
  | \.venv
  | build
  | dist
)/
'''

[tool.isort]
profile = "black"
multi_line_output = 3
line_length = 88

[tool.mypy]
python_version = "3.8"
warn_return_any = true
warn_unused_configs = true
disallow_untyped_defs = true
disallow_incomplete_defs = true
check_untyped_defs = true
disallow_untyped_decorators = true
no_implicit_optional = true
warn_redundant_casts = true
warn_unused_ignores = true
warn_no_return = true
warn_unreachable = true
strict_equality = true

[tool.pytest.ini_options]
testpaths = ["tests"]
python_files = ["test_*.py", "*_test.py"]
python_classes = ["Test*"]
python_functions = ["test_*"]
addopts = "-v --tb=short"<|MERGE_RESOLUTION|>--- conflicted
+++ resolved
@@ -41,10 +41,10 @@
     "gcsfs>=2023.0.0",
     "ipykernel>=6.29.5",
     "openai>=1.93.0",
-<<<<<<< HEAD
     "fastapi>=0.104.0",
     "uvicorn>=0.24.0",
     "gradio>=4.0.0",
+    "biopython>=1.85",
 ]
 
 [project.optional-dependencies]
@@ -60,36 +60,6 @@
 # name = "codeartifact"
 # url = "https://abstra-058264397262.d.codeartifact.eu-west-1.amazonaws.com/pypi/owkin-pypi/simple/"
 # explicit = false
-=======
-    "biopython>=1.85",
-]
-
-[project.optional-dependencies]
-dev = [
-    "pytest>=7.0.0",
-    "black>=22.0.0",
-    "flake8>=4.0.0",
-    "mypy>=0.950",
-]
-viz = [
-    "matplotlib>=3.5.0",
-    "seaborn>=0.11.0",
-    "plotly>=5.0.0",
-]
-image = [
-    "pillow>=8.3.0",
-    "opencv-python>=4.5.0",
-]
-#data_prep = [
-#    "owkin-engine-features[prior_knowledge,survival,dea,transforms,optim,spt,sc]>=0.5.0",
-#    "owkin-data-loader>=0.1.15",
-#]
-
-#[[tool.uv.index]]
-#name = "codeartifact"
-#url = "https://abstra-058264397262.d.codeartifact.eu-west-1.amazonaws.com/pypi/owkin-pypi/simple/"
-#explicit = true
->>>>>>> abab4bb3
 
 # [tool.uv.sources]
 # owkin-data-loader = { index = "codeartifact" }
